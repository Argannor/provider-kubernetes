--- conflicted
+++ resolved
@@ -197,19 +197,9 @@
 	logger          logging.Logger
 	sanitizeSecrets bool
 
-<<<<<<< HEAD
-	kcfgExtractorFn  func(ctx context.Context, src xpv1.CredentialsSource, c client.Client, ccs xpv1.CommonCredentialSelectors) ([]byte, error)
-	gcpExtractorFn   func(ctx context.Context, src xpv1.CredentialsSource, c client.Client, ccs xpv1.CommonCredentialSelectors) ([]byte, error)
-	gcpInjectorFn    func(ctx context.Context, rc *rest.Config, credentials []byte, scopes ...string) error
-	azureExtractorFn func(ctx context.Context, src xpv1.CredentialsSource, c client.Client, ccs xpv1.CommonCredentialSelectors) ([]byte, error)
-	azureInjectorFn  func(ctx context.Context, rc *rest.Config, credentials []byte, identityType apisv1alpha1.IdentityType, scopes ...string) error
-	newRESTConfigFn  func(kubeconfig []byte) (*rest.Config, error)
-	newKubeClientFn  func(config *rest.Config) (client.Client, error)
-=======
 	kindObserver KindObserver
 
 	clientForProviderFn func(ctx context.Context, local client.Client, providerConfigName string) (client.Client, *rest.Config, error)
->>>>>>> c56290b3
 }
 
 func (c *connector) Connect(ctx context.Context, mg resource.Managed) (managed.ExternalClient, error) { //nolint:gocyclo
@@ -227,65 +217,6 @@
 
 	k, rc, err := c.clientForProviderFn(ctx, c.kube, cr.GetProviderConfigReference().Name)
 
-<<<<<<< HEAD
-	switch cd := pc.Spec.Credentials; cd.Source { //nolint:exhaustive
-	case xpv1.CredentialsSourceInjectedIdentity:
-		rc, err = rest.InClusterConfig()
-		if err != nil {
-			return nil, errors.Wrap(err, errFailedToCreateRestConfig)
-		}
-	default:
-		kc, err := c.kcfgExtractorFn(ctx, cd.Source, c.kube, cd.CommonCredentialSelectors)
-		if err != nil {
-			return nil, errors.Wrap(err, errGetCreds)
-		}
-
-		if rc, err = c.newRESTConfigFn(kc); err != nil {
-			return nil, errors.Wrap(err, errFailedToCreateRestConfig)
-		}
-	}
-
-	if id := pc.Spec.Identity; id != nil {
-		switch id.Type {
-		case apisv1alpha1.IdentityTypeGoogleApplicationCredentials:
-			switch id.Source { //nolint:exhaustive
-			case xpv1.CredentialsSourceInjectedIdentity:
-				if err := c.gcpInjectorFn(ctx, rc, nil, gke.DefaultScopes...); err != nil {
-					return nil, errors.Wrap(err, errFailedToInjectGoogleCredentials)
-				}
-			default:
-				creds, err := c.gcpExtractorFn(ctx, id.Source, c.kube, id.CommonCredentialSelectors)
-				if err != nil {
-					return nil, errors.Wrap(err, errFailedToExtractGoogleCredentials)
-				}
-
-				if err := c.gcpInjectorFn(ctx, rc, creds, gke.DefaultScopes...); err != nil {
-					return nil, errors.Wrap(err, errFailedToInjectGoogleCredentials)
-				}
-			}
-		case apisv1alpha1.IdentityTypeAzureServicePrincipalCredentials, apisv1alpha1.IdentityTypeAzureWorkloadIdentityCredentials:
-			switch id.Source { //nolint:exhaustive
-			case xpv1.CredentialsSourceInjectedIdentity:
-				return nil, errors.Errorf("%s is not supported as identity source for identity type %s",
-					xpv1.CredentialsSourceInjectedIdentity, apisv1alpha1.IdentityTypeAzureServicePrincipalCredentials)
-			default:
-				creds, err := c.azureExtractorFn(ctx, id.Source, c.kube, id.CommonCredentialSelectors)
-				if err != nil {
-					return nil, errors.Wrap(err, errFailedToExtractAzureCredentials)
-				}
-
-				if err := c.azureInjectorFn(ctx, rc, creds, id.Type); err != nil {
-					return nil, errors.Wrap(err, errFailedToInjectAzureCredentials)
-				}
-			}
-		default:
-			return nil, errors.Errorf("unknown identity type: %s", id.Type)
-		}
-	}
-
-	k, err := c.newKubeClientFn(rc)
-=======
->>>>>>> c56290b3
 	if err != nil {
 		return nil, errors.Wrap(err, errNewKubernetesClient)
 	}
